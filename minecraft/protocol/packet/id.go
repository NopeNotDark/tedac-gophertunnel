--- conflicted
+++ resolved
@@ -54,13 +54,6 @@
 	IDContainerSetData
 	IDCraftingData
 	IDCraftingEvent
-<<<<<<< HEAD
-)
-
-// ...
-const (
-	IDFullChunkData = iota + 0x3a
-=======
 	IDGUIDataPickItem
 	IDAdventureSettings
 	IDBlockEntityData
@@ -74,7 +67,6 @@
 	IDSimpleEvent
 	IDEvent
 	IDSpawnExperienceOrb
->>>>>>> bb44db8e
 )
 
 // ...
