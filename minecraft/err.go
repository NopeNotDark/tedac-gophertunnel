package minecraft

import (
	"errors"
	"net"
)

<<<<<<< HEAD
var errBufferTooSmall = errors.New("a message sent was larger than the buffer used to receive the message into")
=======
var (
	errBufferTooSmall = errors.New("a message sent was larger than the buffer used to receive the message into")
	errListenerClosed = errors.New("use of closed listener")
)
>>>>>>> 60dba9f9

// wrap wraps the error passed into a net.OpError with the op as operation and returns it, or nil if the error
// passed is nil.
func (conn *Conn) wrap(err error, op string) error {
	if err == nil {
		return nil
	}
	return &net.OpError{
		Op:     op,
		Net:    "minecraft",
		Source: conn.LocalAddr(),
		Addr:   conn.RemoteAddr(),
		Err:    err,
	}
}

// DisconnectError is an error returned by operations from Conn when the connection is closed by the other
// end through a packet.Disconnect. It is wrapped in a net.OpError and may be obtained using
// errors.Unwrap(net.OpError).
type DisconnectError string

// Error returns the message held in the packet.Disconnect.
func (d DisconnectError) Error() string {
	return string(d)
}<|MERGE_RESOLUTION|>--- conflicted
+++ resolved
@@ -5,14 +5,10 @@
 	"net"
 )
 
-<<<<<<< HEAD
-var errBufferTooSmall = errors.New("a message sent was larger than the buffer used to receive the message into")
-=======
 var (
 	errBufferTooSmall = errors.New("a message sent was larger than the buffer used to receive the message into")
 	errListenerClosed = errors.New("use of closed listener")
 )
->>>>>>> 60dba9f9
 
 // wrap wraps the error passed into a net.OpError with the op as operation and returns it, or nil if the error
 // passed is nil.
